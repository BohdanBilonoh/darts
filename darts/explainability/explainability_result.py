--- conflicted
+++ resolved
@@ -6,12 +6,12 @@
 """
 
 from abc import ABC
-from typing import Any, Dict, Optional, Sequence, Union
-
-import shap
+from typing import Dict, Optional, Sequence, Union
+
+from numpy import integer
 
 from darts import TimeSeries
-from darts.logging import get_logger, raise_if, raise_if_not, raise_log
+from darts.logging import get_logger, raise_if, raise_if_not
 
 logger = get_logger(__name__)
 
@@ -25,14 +25,9 @@
     def __init__(
         self,
         explained_forecasts: Union[
-<<<<<<< HEAD
-            Dict[integer, Dict[str, TimeSeries]],
-            Sequence[Dict[integer, Dict[str, TimeSeries]]],
-            Dict[str, TimeSeries],
-=======
             Dict[int, Dict[str, TimeSeries]],
             Sequence[Dict[int, Dict[str, TimeSeries]]],
->>>>>>> 8e93720e
+            Dict[str, TimeSeries],
         ],
     ):
         self.explained_forecasts = explained_forecasts
@@ -74,7 +69,9 @@
             )
 
     def get_explanation(
-        self, horizon: Optional[int] = None, component: Optional[str] = None
+        self,
+        horizon: Optional[int] = None,
+        component: Optional[str] = None
     ) -> Union[TimeSeries, Sequence[TimeSeries]]:
         """
         Returns one or several `TimeSeries` representing the explanations
@@ -95,7 +92,7 @@
     def _query_explainability_result(
         self,
         attr: Union[Dict[int, Dict[str, Any]], Sequence[Dict[int, Dict[str, Any]]]],
-        horizon: int,
+        horizon: Optional[int] = None,
         component: Optional[str] = None,
     ) -> Any:
         """
@@ -120,11 +117,10 @@
         else:
             return attr[horizon][component]
 
-<<<<<<< HEAD
-        # validate component argument
-=======
     def _validate_input_for_querying_explainability_result(
-        self, horizon: int, component: Optional[str] = None
+        self,
+        horizon: Optional[int] = None,
+        component: Optional[str] = None
     ) -> None:
         """
         Helper that validates the input parameters of a method that queries the ExplainabilityResult.
@@ -137,7 +133,6 @@
             The component for which to return the explanation. Does not
             need to be specified for univariate series.
         """
->>>>>>> 8e93720e
         raise_if(
             component is None and len(self.available_components) > 1,
             "The component parameter is required when the model has more than one component.",
@@ -154,8 +149,6 @@
             ),
         )
 
-<<<<<<< HEAD
-        # validate horizon argument
         if horizon is not None:
             raise_if(
                 len(self.available_horizons) == 0,
@@ -169,23 +162,6 @@
                 ),
             )
 
-        if isinstance(self.explained_forecasts, list):
-            return [
-                self.explained_forecasts[i][horizon][component]
-                for i in range(len(self.explained_forecasts))
-            ]
-        elif all(isinstance(key, int) for key in self.explained_forecasts.keys()):
-            return self.explained_forecasts[horizon][component]
-        elif all(isinstance(key, str) for key in self.explained_forecasts.keys()):
-            return self.explained_forecasts[component]
-        else:
-            raise_log(
-                ValueError(
-                    "Something went wrong. ExplainabilityResult got instantiated with an unexpected type."
-                ),
-                logger,
-            )
-=======
 
 class ShapExplainabilityResult(ExplainabilityResult):
     """
@@ -250,5 +226,4 @@
         """
         return self._query_explainability_result(
             self.shap_explanation_object, horizon, component
-        )
->>>>>>> 8e93720e
+        )